--- conflicted
+++ resolved
@@ -14,30 +14,16 @@
 # limitations under the License.
 """Testing suite for the PyTorch LayoutLMv2 model."""
 
-<<<<<<< HEAD
-=======
 
 import copy
 import os
 import random
 import tempfile
->>>>>>> 1e844fa0
 import unittest
 from typing import Dict, List, Tuple
 
-<<<<<<< HEAD
-from transformers.testing_utils import (
-    require_detectron2,
-    require_non_xpu,
-    require_torch,
-    require_torch_multi_gpu,
-    slow,
-    torch_device,
-)
-=======
 from transformers.models.auto import get_values
 from transformers.testing_utils import require_detectron2, require_torch, require_torch_multi_gpu, slow, torch_device
->>>>>>> 1e844fa0
 from transformers.utils import is_detectron2_available, is_torch_available
 
 from ...test_configuration_common import ConfigTester
@@ -50,20 +36,12 @@
     import torch.nn.functional as F
 
     from transformers import (
-<<<<<<< HEAD
-=======
         MODEL_FOR_DOCUMENT_QUESTION_ANSWERING_MAPPING,
         MODEL_FOR_QUESTION_ANSWERING_MAPPING,
         MODEL_FOR_SEQUENCE_CLASSIFICATION_MAPPING,
         MODEL_FOR_TOKEN_CLASSIFICATION_MAPPING,
         MODEL_MAPPING,
->>>>>>> 1e844fa0
-        LayoutLMv2Config,
-        LayoutLMv2ForQuestionAnswering,
         LayoutLMv2ForRelationExtraction,
-        LayoutLMv2ForSequenceClassification,
-        LayoutLMv2ForTokenClassification,
-        LayoutLMv2Model,
     )
 
 if is_detectron2_available():
@@ -471,9 +449,6 @@
         config_and_inputs = self.model_tester.prepare_config_and_inputs()
         self.model_tester.create_and_check_for_question_answering(*config_and_inputs)
 
-<<<<<<< HEAD
-    def test_attention_outputs(self):
-=======
     def test_for_relation_extraction(self):
         config_and_inputs = self.model_tester.prepare_config_and_inputs()
         self.model_tester.create_and_check_for_relation_extraction(*config_and_inputs)
@@ -526,8 +501,7 @@
                     max_diff = (model_slow_init.state_dict()[key] - model_fast_init.state_dict()[key]).sum().item()
                     self.assertLessEqual(max_diff, 1e-3, msg=f"{key} not identical")
 
-    def test_save_load_fast_init_to_base(self):
->>>>>>> 1e844fa0
+    def test_attention_outputs(self):
         config, inputs_dict = self.model_tester.prepare_config_and_inputs_for_common()
         base_class = MODEL_MAPPING[config.__class__]
 
@@ -603,7 +577,6 @@
                         msg=f"Parameter {name} of model {model_class} seems not properly initialized",
                     )
 
-<<<<<<< HEAD
     def test_batching_equivalence(self):
         def equivalence(tensor1, tensor2):
             return 1.0 - F.cosine_similarity(tensor1.float().flatten(), tensor2.float().flatten(), dim=0, eps=0)
@@ -661,7 +634,6 @@
 
             for key in model_batched_output:
                 recursive_check(model_batched_output[key], model_row_output[key], model_name, key)
-=======
     # we overwrite this as LayoutLMv2ForRelationExtraction is not supported
     def test_headmasking(self):
         if not self.test_head_masking:
@@ -885,7 +857,6 @@
                 check_equivalence(
                     model, tuple_inputs, dict_inputs, {"output_hidden_states": True, "output_attentions": True}
                 )
->>>>>>> 1e844fa0
 
 
 def prepare_layoutlmv2_batch_inputs():
